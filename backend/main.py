"""
OrientaTech - Backend API
Sistema de orientación profesional hacia el sector tecnológico
"""

from fastapi import FastAPI, HTTPException
from fastapi.middleware.cors import CORSMiddleware
from fastapi.responses import JSONResponse
import os
from dotenv import load_dotenv
from loguru import logger
<<<<<<< HEAD
=======
from contextlib import asynccontextmanager

from routes.auth_simple import auth_router
from routes.github_routes import github_router
from routes.documents_routes import documents_router
from routes.user_profile_routes import profile_router
from routes.system_routes import system_router
from routes.reviews_routes import reviews_router
from routes.employment_platforms_routes import platforms_router
from routes.rag_routes import rag_router
from services.setup_service import setup_service
from pathlib import Path

# Cargar variables de entorno desde backend/.env
load_dotenv(dotenv_path=Path(__file__).parent / '.env')

>>>>>>> e673168f

# Import routes
from routes.system_routes import router as system_router
from routes.auth_simple import router as auth_router
from routes.user_profile_routes import router as user_profile_router
from routes.documents_routes import router as documents_router
from routes.employment_platforms_routes import router as employment_platforms_router
from routes.reviews_routes import router as reviews_router
from routes.github_routes import router as github_router
from routes.cv_analysis_routes import router as cv_analysis_router  # New CV analysis routes

# Load environment variables
load_dotenv()

# Initialize FastAPI app
app = FastAPI(
    title="OrientaTech API",
    description="API para sistema de orientación profesional hacia el sector tecnológico con análisis de CV y IA",
    version="1.0.0",
    docs_url="/docs",
<<<<<<< HEAD
    redoc_url="/redoc"
=======
    redoc_url="/redoc",
    openapi_tags=[
        {
            "name": "🏥 Sistema",
            "description": "Endpoints de sistema, salud, información y monitoreo de la API.",
        },
        {
            "name": "🔐 Autenticación",
            "description": "Operaciones de autenticación y gestión de usuarios. Incluye registro, login, gestión de tokens y perfiles de usuario.",
        },
        {
            "name": "👤 Perfil de Usuario",
            "description": "Gestión completa del perfil personal del usuario. CRUD de información personal, educación, experiencia y habilidades con autenticación JWT.",
        },
        {
            "name": "📄 Documentos",
            "description": "Gestión de documentos de usuario. Subida, descarga, listado y eliminación de CVs, cartas de presentación y certificados con almacenamiento seguro.",
        },
        {
            "name": "🐙 GitHub Integration",
            "description": "Integración con GitHub API para obtener información del equipo y contribuidores del proyecto en tiempo real.",
        },
        {
            "name": "⭐ Reviews (Reseñas)",
            "description": "Sistema completo de reseñas de plataformas de empleo. CRUD con autenticación JWT, estadísticas y relaciones con plataformas laborales.",
        },
        {
            "name": "💼 Employment Platforms",
            "description": "Gestión de plataformas de empleo. Consulta, creación y estadísticas de plataformas laborales con filtros avanzados.",
        },
        {
            "name": "🔍 RAG Search",
            "description": "Sistema de búsqueda semántica con IA. Búsqueda inteligente de documentos usando embeddings vectoriales y similitud semántica.",
        }
    ]
>>>>>>> e673168f
)

# CORS configuration
cors_origins = os.getenv("CORS_ORIGINS", '["*"]')
try:
    import json
    origins = json.loads(cors_origins)
except:
    origins = ["*"]

app.add_middleware(
    CORSMiddleware,
    allow_origins=origins,
    allow_credentials=True,
    allow_methods=["*"],
    allow_headers=["*"],
)

# Include routers
app.include_router(system_router)
app.include_router(auth_router)
app.include_router(user_profile_router)
app.include_router(documents_router)
app.include_router(employment_platforms_router)
app.include_router(reviews_router)
app.include_router(github_router)
<<<<<<< HEAD
app.include_router(cv_analysis_router)  # Include CV analysis routes

@app.get("/")
async def root():
    """Root endpoint"""
    return {
        "message": "OrientaTech API - Sistema de orientación profesional hacia el sector tecnológico",
        "version": "1.0.0",
        "features": [
            "Autenticación de usuarios",
            "Gestión de perfiles profesionales", 
            "Análisis de CV con IA",
            "Recomendaciones personalizadas de carrera",
            "Plataformas de empleo tecnológico",
            "Sistema de reseñas",
            "Integración con GitHub"
        ],
        "docs": "/docs"
    }

@app.exception_handler(404)
async def not_found_handler(request, exc):
    """Custom 404 handler"""
    return JSONResponse(
        status_code=404,
        content={"message": "Endpoint no encontrado", "path": str(request.url)}
    )

@app.exception_handler(500)
async def internal_error_handler(request, exc):
    """Custom 500 handler"""
    logger.error(f"Internal server error: {exc}")
    return JSONResponse(
        status_code=500,
        content={"message": "Error interno del servidor"}
    )
=======
app.include_router(rag_router)
>>>>>>> e673168f

if __name__ == "__main__":
    import uvicorn
    uvicorn.run(
        "main:app",
        host="0.0.0.0",
        port=8000,
        reload=True,
        log_level="info"
    )<|MERGE_RESOLUTION|>--- conflicted
+++ resolved
@@ -9,8 +9,6 @@
 import os
 from dotenv import load_dotenv
 from loguru import logger
-<<<<<<< HEAD
-=======
 from contextlib import asynccontextmanager
 
 from routes.auth_simple import auth_router
@@ -27,30 +25,46 @@
 # Cargar variables de entorno desde backend/.env
 load_dotenv(dotenv_path=Path(__file__).parent / '.env')
 
->>>>>>> e673168f
 
-# Import routes
-from routes.system_routes import router as system_router
-from routes.auth_simple import router as auth_router
-from routes.user_profile_routes import router as user_profile_router
-from routes.documents_routes import router as documents_router
-from routes.employment_platforms_routes import router as employment_platforms_router
-from routes.reviews_routes import router as reviews_router
-from routes.github_routes import router as github_router
-from routes.cv_analysis_routes import router as cv_analysis_router  # New CV analysis routes
+@asynccontextmanager
+async def lifespan(app: FastAPI):
+    """Configuración automática al iniciar la aplicación"""
+    # Startup - Configuración automática
+    logger.info("🚀 Iniciando OrientaTech API...")
+    
+    # Verificar si se necesita configuración
+    if setup_service.is_setup_required():
+        logger.info("⚙️ Ejecutando configuración automática...")
+        try:
+            results = setup_service.run_full_setup()
+            if all(results.values()):
+                logger.success("✅ Configuración completada")
+            else:
+                logger.warning("⚠️ Configuración parcial - algunos servicios pueden fallar")
+        except Exception as e:
+            logger.error(f"❌ Error en configuración: {e}")
+            logger.warning("⚠️ Continuando sin configuración completa")
+    else:
+        logger.info("✅ Sistema ya configurado")
+    
+    yield
+    
+    # Shutdown
+    logger.info("🔄 Cerrando aplicación")
 
-# Load environment variables
-load_dotenv()
+# Configuración CORS
+try:
+    CORS_ORIGINS = eval(os.getenv("CORS_ORIGINS", '["*"]'))
+except:
+    CORS_ORIGINS = ["*"]
 
-# Initialize FastAPI app
+
+# Crear aplicación FastAPI con configuración automática
 app = FastAPI(
     title="OrientaTech API",
     description="API para sistema de orientación profesional hacia el sector tecnológico con análisis de CV y IA",
     version="1.0.0",
     docs_url="/docs",
-<<<<<<< HEAD
-    redoc_url="/redoc"
-=======
     redoc_url="/redoc",
     openapi_tags=[
         {
@@ -86,17 +100,9 @@
             "description": "Sistema de búsqueda semántica con IA. Búsqueda inteligente de documentos usando embeddings vectoriales y similitud semántica.",
         }
     ]
->>>>>>> e673168f
 )
 
-# CORS configuration
-cors_origins = os.getenv("CORS_ORIGINS", '["*"]')
-try:
-    import json
-    origins = json.loads(cors_origins)
-except:
-    origins = ["*"]
-
+# Configurar CORS
 app.add_middleware(
     CORSMiddleware,
     allow_origins=origins,
@@ -113,46 +119,7 @@
 app.include_router(employment_platforms_router)
 app.include_router(reviews_router)
 app.include_router(github_router)
-<<<<<<< HEAD
-app.include_router(cv_analysis_router)  # Include CV analysis routes
-
-@app.get("/")
-async def root():
-    """Root endpoint"""
-    return {
-        "message": "OrientaTech API - Sistema de orientación profesional hacia el sector tecnológico",
-        "version": "1.0.0",
-        "features": [
-            "Autenticación de usuarios",
-            "Gestión de perfiles profesionales", 
-            "Análisis de CV con IA",
-            "Recomendaciones personalizadas de carrera",
-            "Plataformas de empleo tecnológico",
-            "Sistema de reseñas",
-            "Integración con GitHub"
-        ],
-        "docs": "/docs"
-    }
-
-@app.exception_handler(404)
-async def not_found_handler(request, exc):
-    """Custom 404 handler"""
-    return JSONResponse(
-        status_code=404,
-        content={"message": "Endpoint no encontrado", "path": str(request.url)}
-    )
-
-@app.exception_handler(500)
-async def internal_error_handler(request, exc):
-    """Custom 500 handler"""
-    logger.error(f"Internal server error: {exc}")
-    return JSONResponse(
-        status_code=500,
-        content={"message": "Error interno del servidor"}
-    )
-=======
 app.include_router(rag_router)
->>>>>>> e673168f
 
 if __name__ == "__main__":
     import uvicorn
