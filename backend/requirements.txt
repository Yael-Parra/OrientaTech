--- conflicted
+++ resolved
@@ -51,7 +51,6 @@
 pgvector==0.2.4
 numpy==1.24.3
 
-<<<<<<< HEAD
 # ===================================
 # 🤖 AI y LangChain
 # ===================================
@@ -76,6 +75,5 @@
 
 # === Text Processing ===
 tiktoken==0.5.2
-=======
-asyncpg==0.30.0
->>>>>>> b88660be
+
+asyncpg==0.30.0