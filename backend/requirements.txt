# ===================================
# OrientaTech - Dependencies
# ===================================

# === Framework Web ===
fastapi==0.115.0
uvicorn[standard]==0.24.0

# === Base de Datos ===
asyncpg==0.29.0
psycopg2-binary==2.9.9
pgvector==0.2.4

# === Autenticacion y Seguridad ===
PyJWT==2.8.0
passlib[bcrypt]==1.7.4
bcrypt==4.0.1

# === Utilidades Web ===
python-multipart==0.0.6
python-dotenv==1.0.0
email-validator==2.1.0
httpx==0.25.2

# === Logging ===
loguru==0.7.2

# ===================================
# RAG y Machine Learning
# ===================================

# === Embeddings y Transformers ===
sentence-transformers==3.0.1
transformers==4.44.0
torch==2.3.0
torchvision==0.18.0
huggingface-hub==0.24.0

# === Utilidades ML ===
numpy<2.0.0
scikit-learn==1.3.2
protobuf==3.20.3

# === Document Processing ===
PyPDF2==3.0.1
PyMuPDF==1.23.14
python-docx==1.1.0
pdfplumber==0.11.0
spacy==3.7.2

# ===================================
# Dependencias de Testing
# ===================================

# === Testing Framework ===
pytest>=7.0.0
pytest-asyncio>=0.21.0
pytest-cov>=4.0.0
<<<<<<< HEAD
pytest-mock>=3.10.0

# === Mocking y Utilities ===
pgvector==0.2.4
numpy==1.24.3

# ===================================
# 🤖 AI y LangChain
# ===================================

# === LangChain Core ===
langchain==0.1.0
langchain-community==0.0.10
langchain-core==0.1.10

# === Document Processing ===
pypdf2==3.0.1
python-docx==1.1.0
pdfplumber==0.10.0

# === AI Providers ===
langchain-groq==0.0.3
groq==0.4.1

# === Embeddings y Vector Store ===
sentence-transformers==2.2.2
openai==1.6.1

# === Text Processing ===
tiktoken==0.5.2

asyncpg==0.30.0
=======
pytest-mock>=3.10.0
>>>>>>> e673168f
<|MERGE_RESOLUTION|>--- conflicted
+++ resolved
@@ -56,7 +56,6 @@
 pytest>=7.0.0
 pytest-asyncio>=0.21.0
 pytest-cov>=4.0.0
-<<<<<<< HEAD
 pytest-mock>=3.10.0
 
 # === Mocking y Utilities ===
@@ -88,7 +87,4 @@
 # === Text Processing ===
 tiktoken==0.5.2
 
-asyncpg==0.30.0
-=======
-pytest-mock>=3.10.0
->>>>>>> e673168f
+asyncpg==0.30.0