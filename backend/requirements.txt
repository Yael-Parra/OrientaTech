# ===================================
# 🚀 OrientaTech - Dependencias
# ===================================

# === Framework Web ===
fastapi==0.104.1
uvicorn[standard]==0.24.0

# === Base de Datos ===
asyncpg==0.29.0
psycopg2-binary==2.9.9

# === Autenticación y Seguridad ===
PyJWT==2.8.0
passlib[bcrypt]==1.7.4

# === Utilidades Web ===
python-multipart==0.0.6
python-dotenv==1.0.0
email-validator==2.1.0
<<<<<<< HEAD
httpx==0.25.2

# === Logging ===
loguru==0.7.2

# ===================================
# 🧪 Dependencias de Testing
# ===================================

# === Testing Framework ===
pytest>=7.0.0
pytest-asyncio>=0.21.0
pytest-cov>=4.0.0
pytest-mock>=3.10.0

# === Mocking y Utilities ===
unittest-mock>=1.0.1
=======
loguru==0.7.2
pgvector==0.2.4
numpy==1.24.3
>>>>>>> e36c218c
<|MERGE_RESOLUTION|>--- conflicted
+++ resolved
@@ -18,7 +18,6 @@
 python-multipart==0.0.6
 python-dotenv==1.0.0
 email-validator==2.1.0
-<<<<<<< HEAD
 httpx==0.25.2
 
 # === Logging ===
@@ -36,8 +35,5 @@
 
 # === Mocking y Utilities ===
 unittest-mock>=1.0.1
-=======
-loguru==0.7.2
 pgvector==0.2.4
-numpy==1.24.3
->>>>>>> e36c218c
+numpy==1.24.3